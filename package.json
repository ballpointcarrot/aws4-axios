--- conflicted
+++ resolved
@@ -56,12 +56,8 @@
     "npm-run-all": "^4.1.5",
     "prettier": "^2.2.1",
     "semantic-release": "^17.3.3",
-<<<<<<< HEAD
     "ts-jest": "^26.5.0",
-=======
     "serverless": "^2.22.0",
-    "ts-jest": "^25.4.0",
->>>>>>> b43b8d60
     "typescript": "^3.8.3"
   },
   "dependencies": {
