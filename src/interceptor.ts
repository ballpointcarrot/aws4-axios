--- conflicted
+++ resolved
@@ -1,17 +1,14 @@
+import { Sha256 } from "@aws-crypto/sha256-js";
+import { HttpRequest } from "@aws-sdk/protocol-http";
+import { SignatureV4 } from "@aws-sdk/signature-v4";
 import { AxiosRequestConfig } from "axios";
 import buildUrl from "axios/lib/helpers/buildURL";
 import combineURLs from "axios/lib/helpers/combineURLs";
 import isAbsoluteURL from "axios/lib/helpers/isAbsoluteURL";
+import { CredentialsProvider } from ".";
+import { AssumeRoleCredentialsProvider } from "./credentials/assumeRoleCredentialsProvider";
+import { isCredentialsProvider } from "./credentials/isCredentialsProvider";
 import { SimpleCredentialsProvider } from "./credentials/simpleCredentialsProvider";
-import { AssumeRoleCredentialsProvider } from "./credentials/assumeRoleCredentialsProvider";
-<<<<<<< HEAD
-import { CredentialsProvider } from ".";
-import { isCredentialsProvider } from "./credentials/isCredentialsProvider";
-=======
-import { SignatureV4 } from "@aws-sdk/signature-v4";
-import { Sha256 } from "@aws-crypto/sha256-js";
-import { HttpRequest } from "@aws-sdk/protocol-http";
->>>>>>> 35bf84f0
 
 export interface InterceptorOptions {
   /**
@@ -145,12 +142,6 @@
       config.headers = result.headers;
     }
 
-    if (signingOptions.signQuery) {
-      const originalUrl = new URL(config.url);
-      const signedUrl = new URL(originalUrl.origin + signingOptions.path);
-      config.url = signedUrl.toString();
-    }
-
     return config;
   };
 };
